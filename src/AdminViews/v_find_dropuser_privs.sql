/**********************************************************************************************
Purpose:        View to help find all objects where the user to be dropped is the grantor or 
				grantee 
Columns -
schemaname:     Schema for the object
objname:        Name of the object
objtype:        Type of object user has privilege on. Object types are Function,Schema,
                Table or View, Database, Language or Default ACL
objowner:       Object owner 
grantor:        User that granted the privilege
grantee:        User/Group the privilege is granted to

Notes:           
                
History:
2017-03-27 adedotua created
2017-04-06 adedotua combined grantee,grantor and added a select to find empty default acls. 
2017-04-06 adedotua significant reduction in statement from 197 to 77 lines.
**********************************************************************************************/

<<<<<<< HEAD
=======
CREATE VIEW admin.v_find_dropuser_privs as 
>>>>>>> e0d60c83
WITH 
CREATE OR REPLACE VIEW admin.v_find_dropuser_privs as
grantor as (select usesysid,usename from pg_user),
schemas as (select oid,nspname,nspacl,nspowner from pg_namespace),
grantee as ((SELECT pg_user.usesysid as usesysid, 0 as grosysid, pg_user.usename as usename FROM pg_user
UNION ALL 
SELECT 0 as usesysid, pg_group.grosysid as grosysid, pg_group.groname as usename FROM pg_group)
UNION ALL 
SELECT 0 as usesysid, 0 as grosysid, 'PUBLIC'::name as usename)

select privs.schemaname,privs.objname,privs.objtype,privs.objowner,privs.grantor,privs.grantee from (
-- Functions grants
select sc.nspname,textin(regprocedureout(c.oid::regprocedure)),'Function',pg_get_userbyid(c.proowner),g.usename,u.usename
from pg_proc c join schemas sc on c.pronamespace=sc.oid,grantor g,grantee u
where EXISTS (select 1 WHERE aclcontains(c.proacl, makeaclitem(u.usesysid,u.grosysid,g.usesysid,'EXECUTE',false)))
UNION ALL
-- Language grants
select null,c.lanname,'Language',null,g.usename,u.usename
from pg_language c,grantor g,grantee u
where EXISTS (select 1 WHERE aclcontains(c.lanacl, makeaclitem(u.usesysid,u.grosysid,g.usesysid,'USAGE',false)))
UNION ALL 
--Tables grants
select sc.nspname,c.relname,case c.relkind when 'r' then 'Table' when 'v' then 'View' end,pg_get_userbyid(c.relowner),g.usename,u.usename
from pg_class c join schemas sc on c.relnamespace=sc.oid, grantor g,grantee u
where EXISTS (
select 1 WHERE aclcontains(c.relacl, makeaclitem(u.usesysid,u.grosysid,g.usesysid,'SELECT',false))
UNION ALL
select 1 WHERE aclcontains(c.relacl, makeaclitem(u.usesysid,u.grosysid,g.usesysid,'DELETE',false))
UNION ALL
select 1 WHERE aclcontains(c.relacl, makeaclitem(u.usesysid,u.grosysid,g.usesysid,'INSERT',false))
UNION ALL
select 1 WHERE aclcontains(c.relacl, makeaclitem(u.usesysid,u.grosysid,g.usesysid,'UPDATE',false))
UNION ALL
select 1 WHERE aclcontains(c.relacl, makeaclitem(u.usesysid,u.grosysid,g.usesysid,'REFERENCES',false)))
UNION ALL
-- Schema grants
select null,c.nspname,'Schema',pg_get_userbyid(c.nspowner),g.usename,u.usename
from pg_namespace c, grantor g,grantee u
where EXISTS (
select 1 WHERE aclcontains(c.nspacl, makeaclitem(u.usesysid,u.grosysid,g.usesysid,'USAGE',false))
UNION ALL
select 1 WHERE aclcontains(c.nspacl, makeaclitem(u.usesysid,u.grosysid,g.usesysid,'CREATE',false)))
UNION ALL
-- Database grants
select null,c.datname,'Database',pg_get_userbyid(c.datdba),g.usename,u.usename
from pg_database c, grantor g,grantee u
where EXISTS (
select 1 WHERE aclcontains(c.datacl, makeaclitem(u.usesysid,u.grosysid,g.usesysid,'CREATE',false))
UNION ALL
select 1 WHERE aclcontains(c.datacl, makeaclitem(u.usesysid,u.grosysid,g.usesysid,'TEMP',false)))
UNION ALL
--Default ACL grants
select sc.nspname,decode(c.defaclobjtype,'r','Tables','f','Functions'),
'Default ACL '||decode(c.defaclnamespace,0,'User','Schema'),pg_get_userbyid(c.defacluser),g.usename, u.usename
from pg_default_acl c left join schemas sc on c.defaclnamespace=sc.oid, grantor g,grantee u
where EXISTS (
select 1 WHERE aclcontains(c.defaclacl, makeaclitem(u.usesysid,u.grosysid,g.usesysid,'SELECT',false))
UNION ALL
select 1 WHERE aclcontains(c.defaclacl, makeaclitem(u.usesysid,u.grosysid,g.usesysid,'DELETE',false))
UNION ALL
select 1 WHERE aclcontains(c.defaclacl, makeaclitem(u.usesysid,u.grosysid,g.usesysid,'INSERT',false))
UNION ALL
select 1 WHERE aclcontains(c.defaclacl, makeaclitem(u.usesysid,u.grosysid,g.usesysid,'UPDATE',false))
UNION ALL
select 1 WHERE aclcontains(c.defaclacl, makeaclitem(u.usesysid,u.grosysid,g.usesysid,'REFERENCES',false))
UNION ALL
select 1 WHERE aclcontains(c.defaclacl, makeaclitem(u.usesysid,u.grosysid,g.usesysid,'EXECUTE',false))) 
UNION ALL
--Default ACL grants with empty acl
select sc.nspname,decode(c.defaclobjtype,'r','Tables','f','Functions'),
'Default ACL '||decode(c.defaclnamespace,0,'User','Schema'),pg_get_userbyid(c.defacluser),null,
decode(c.defaclobjtype,'r','Regrant privileges on tables to owner','f','Regrant privileges on Functions to owner and PUBLIC')
from pg_default_acl c left join schemas sc on c.defaclnamespace=sc.oid
where EXISTS (select 1 where defaclacl='{}'::aclitem[])
) privs("schemaname","objname","objtype","objowner","grantor","grantee");
<|MERGE_RESOLUTION|>--- conflicted
+++ resolved
@@ -1,99 +1,94 @@
-/**********************************************************************************************
-Purpose:        View to help find all objects where the user to be dropped is the grantor or 
-				grantee 
-Columns -
-schemaname:     Schema for the object
-objname:        Name of the object
-objtype:        Type of object user has privilege on. Object types are Function,Schema,
-                Table or View, Database, Language or Default ACL
-objowner:       Object owner 
-grantor:        User that granted the privilege
-grantee:        User/Group the privilege is granted to
-
-Notes:           
-                
-History:
-2017-03-27 adedotua created
-2017-04-06 adedotua combined grantee,grantor and added a select to find empty default acls. 
-2017-04-06 adedotua significant reduction in statement from 197 to 77 lines.
-**********************************************************************************************/
-
-<<<<<<< HEAD
-=======
-CREATE VIEW admin.v_find_dropuser_privs as 
->>>>>>> e0d60c83
-WITH 
-CREATE OR REPLACE VIEW admin.v_find_dropuser_privs as
-grantor as (select usesysid,usename from pg_user),
-schemas as (select oid,nspname,nspacl,nspowner from pg_namespace),
-grantee as ((SELECT pg_user.usesysid as usesysid, 0 as grosysid, pg_user.usename as usename FROM pg_user
-UNION ALL 
-SELECT 0 as usesysid, pg_group.grosysid as grosysid, pg_group.groname as usename FROM pg_group)
-UNION ALL 
-SELECT 0 as usesysid, 0 as grosysid, 'PUBLIC'::name as usename)
-
-select privs.schemaname,privs.objname,privs.objtype,privs.objowner,privs.grantor,privs.grantee from (
--- Functions grants
-select sc.nspname,textin(regprocedureout(c.oid::regprocedure)),'Function',pg_get_userbyid(c.proowner),g.usename,u.usename
-from pg_proc c join schemas sc on c.pronamespace=sc.oid,grantor g,grantee u
-where EXISTS (select 1 WHERE aclcontains(c.proacl, makeaclitem(u.usesysid,u.grosysid,g.usesysid,'EXECUTE',false)))
-UNION ALL
--- Language grants
-select null,c.lanname,'Language',null,g.usename,u.usename
-from pg_language c,grantor g,grantee u
-where EXISTS (select 1 WHERE aclcontains(c.lanacl, makeaclitem(u.usesysid,u.grosysid,g.usesysid,'USAGE',false)))
-UNION ALL 
---Tables grants
-select sc.nspname,c.relname,case c.relkind when 'r' then 'Table' when 'v' then 'View' end,pg_get_userbyid(c.relowner),g.usename,u.usename
-from pg_class c join schemas sc on c.relnamespace=sc.oid, grantor g,grantee u
-where EXISTS (
-select 1 WHERE aclcontains(c.relacl, makeaclitem(u.usesysid,u.grosysid,g.usesysid,'SELECT',false))
-UNION ALL
-select 1 WHERE aclcontains(c.relacl, makeaclitem(u.usesysid,u.grosysid,g.usesysid,'DELETE',false))
-UNION ALL
-select 1 WHERE aclcontains(c.relacl, makeaclitem(u.usesysid,u.grosysid,g.usesysid,'INSERT',false))
-UNION ALL
-select 1 WHERE aclcontains(c.relacl, makeaclitem(u.usesysid,u.grosysid,g.usesysid,'UPDATE',false))
-UNION ALL
-select 1 WHERE aclcontains(c.relacl, makeaclitem(u.usesysid,u.grosysid,g.usesysid,'REFERENCES',false)))
-UNION ALL
--- Schema grants
-select null,c.nspname,'Schema',pg_get_userbyid(c.nspowner),g.usename,u.usename
-from pg_namespace c, grantor g,grantee u
-where EXISTS (
-select 1 WHERE aclcontains(c.nspacl, makeaclitem(u.usesysid,u.grosysid,g.usesysid,'USAGE',false))
-UNION ALL
-select 1 WHERE aclcontains(c.nspacl, makeaclitem(u.usesysid,u.grosysid,g.usesysid,'CREATE',false)))
-UNION ALL
--- Database grants
-select null,c.datname,'Database',pg_get_userbyid(c.datdba),g.usename,u.usename
-from pg_database c, grantor g,grantee u
-where EXISTS (
-select 1 WHERE aclcontains(c.datacl, makeaclitem(u.usesysid,u.grosysid,g.usesysid,'CREATE',false))
-UNION ALL
-select 1 WHERE aclcontains(c.datacl, makeaclitem(u.usesysid,u.grosysid,g.usesysid,'TEMP',false)))
-UNION ALL
---Default ACL grants
-select sc.nspname,decode(c.defaclobjtype,'r','Tables','f','Functions'),
-'Default ACL '||decode(c.defaclnamespace,0,'User','Schema'),pg_get_userbyid(c.defacluser),g.usename, u.usename
-from pg_default_acl c left join schemas sc on c.defaclnamespace=sc.oid, grantor g,grantee u
-where EXISTS (
-select 1 WHERE aclcontains(c.defaclacl, makeaclitem(u.usesysid,u.grosysid,g.usesysid,'SELECT',false))
-UNION ALL
-select 1 WHERE aclcontains(c.defaclacl, makeaclitem(u.usesysid,u.grosysid,g.usesysid,'DELETE',false))
-UNION ALL
-select 1 WHERE aclcontains(c.defaclacl, makeaclitem(u.usesysid,u.grosysid,g.usesysid,'INSERT',false))
-UNION ALL
-select 1 WHERE aclcontains(c.defaclacl, makeaclitem(u.usesysid,u.grosysid,g.usesysid,'UPDATE',false))
-UNION ALL
-select 1 WHERE aclcontains(c.defaclacl, makeaclitem(u.usesysid,u.grosysid,g.usesysid,'REFERENCES',false))
-UNION ALL
-select 1 WHERE aclcontains(c.defaclacl, makeaclitem(u.usesysid,u.grosysid,g.usesysid,'EXECUTE',false))) 
-UNION ALL
---Default ACL grants with empty acl
-select sc.nspname,decode(c.defaclobjtype,'r','Tables','f','Functions'),
-'Default ACL '||decode(c.defaclnamespace,0,'User','Schema'),pg_get_userbyid(c.defacluser),null,
-decode(c.defaclobjtype,'r','Regrant privileges on tables to owner','f','Regrant privileges on Functions to owner and PUBLIC')
-from pg_default_acl c left join schemas sc on c.defaclnamespace=sc.oid
-where EXISTS (select 1 where defaclacl='{}'::aclitem[])
-) privs("schemaname","objname","objtype","objowner","grantor","grantee");
+/**********************************************************************************************
+Purpose:        View to help find all objects where the user to be dropped is the grantor or 
+				grantee 
+Columns -
+schemaname:     Schema for the object
+objname:        Name of the object
+objtype:        Type of object user has privilege on. Object types are Function,Schema,
+                Table or View, Database, Language or Default ACL
+objowner:       Object owner 
+grantor:        User that granted the privilege
+grantee:        User/Group the privilege is granted to
+
+Notes:           
+                
+History:
+2017-03-27 adedotua created
+2017-04-06 adedotua combined grantee,grantor and added a select to find empty default acls. 
+2017-04-06 adedotua significant reduction in statement from 197 to 77 lines.
+**********************************************************************************************/
+CREATE OR REPLACE VIEW admin.v_find_dropuser_privs as
+WITH
+grantor as (select usesysid,usename from pg_user),
+schemas as (select oid,nspname,nspacl,nspowner from pg_namespace),
+grantee as ((SELECT pg_user.usesysid as usesysid, 0 as grosysid, pg_user.usename as usename FROM pg_user
+UNION ALL 
+SELECT 0 as usesysid, pg_group.grosysid as grosysid, pg_group.groname as usename FROM pg_group)
+UNION ALL 
+SELECT 0 as usesysid, 0 as grosysid, 'PUBLIC'::name as usename)
+
+select privs.schemaname,privs.objname,privs.objtype,privs.objowner,privs.grantor,privs.grantee from (
+-- Functions grants
+select sc.nspname,textin(regprocedureout(c.oid::regprocedure)),'Function',pg_get_userbyid(c.proowner),g.usename,u.usename
+from pg_proc c join schemas sc on c.pronamespace=sc.oid,grantor g,grantee u
+where EXISTS (select 1 WHERE aclcontains(c.proacl, makeaclitem(u.usesysid,u.grosysid,g.usesysid,'EXECUTE',false)))
+UNION ALL
+-- Language grants
+select null,c.lanname,'Language',null,g.usename,u.usename
+from pg_language c,grantor g,grantee u
+where EXISTS (select 1 WHERE aclcontains(c.lanacl, makeaclitem(u.usesysid,u.grosysid,g.usesysid,'USAGE',false)))
+UNION ALL 
+--Tables grants
+select sc.nspname,c.relname,case c.relkind when 'r' then 'Table' when 'v' then 'View' end,pg_get_userbyid(c.relowner),g.usename,u.usename
+from pg_class c join schemas sc on c.relnamespace=sc.oid, grantor g,grantee u
+where EXISTS (
+select 1 WHERE aclcontains(c.relacl, makeaclitem(u.usesysid,u.grosysid,g.usesysid,'SELECT',false))
+UNION ALL
+select 1 WHERE aclcontains(c.relacl, makeaclitem(u.usesysid,u.grosysid,g.usesysid,'DELETE',false))
+UNION ALL
+select 1 WHERE aclcontains(c.relacl, makeaclitem(u.usesysid,u.grosysid,g.usesysid,'INSERT',false))
+UNION ALL
+select 1 WHERE aclcontains(c.relacl, makeaclitem(u.usesysid,u.grosysid,g.usesysid,'UPDATE',false))
+UNION ALL
+select 1 WHERE aclcontains(c.relacl, makeaclitem(u.usesysid,u.grosysid,g.usesysid,'REFERENCES',false)))
+UNION ALL
+-- Schema grants
+select null,c.nspname,'Schema',pg_get_userbyid(c.nspowner),g.usename,u.usename
+from pg_namespace c, grantor g,grantee u
+where EXISTS (
+select 1 WHERE aclcontains(c.nspacl, makeaclitem(u.usesysid,u.grosysid,g.usesysid,'USAGE',false))
+UNION ALL
+select 1 WHERE aclcontains(c.nspacl, makeaclitem(u.usesysid,u.grosysid,g.usesysid,'CREATE',false)))
+UNION ALL
+-- Database grants
+select null,c.datname,'Database',pg_get_userbyid(c.datdba),g.usename,u.usename
+from pg_database c, grantor g,grantee u
+where EXISTS (
+select 1 WHERE aclcontains(c.datacl, makeaclitem(u.usesysid,u.grosysid,g.usesysid,'CREATE',false))
+UNION ALL
+select 1 WHERE aclcontains(c.datacl, makeaclitem(u.usesysid,u.grosysid,g.usesysid,'TEMP',false)))
+UNION ALL
+--Default ACL grants
+select sc.nspname,decode(c.defaclobjtype,'r','Tables','f','Functions'),
+'Default ACL '||decode(c.defaclnamespace,0,'User','Schema'),pg_get_userbyid(c.defacluser),g.usename, u.usename
+from pg_default_acl c left join schemas sc on c.defaclnamespace=sc.oid, grantor g,grantee u
+where EXISTS (
+select 1 WHERE aclcontains(c.defaclacl, makeaclitem(u.usesysid,u.grosysid,g.usesysid,'SELECT',false))
+UNION ALL
+select 1 WHERE aclcontains(c.defaclacl, makeaclitem(u.usesysid,u.grosysid,g.usesysid,'DELETE',false))
+UNION ALL
+select 1 WHERE aclcontains(c.defaclacl, makeaclitem(u.usesysid,u.grosysid,g.usesysid,'INSERT',false))
+UNION ALL
+select 1 WHERE aclcontains(c.defaclacl, makeaclitem(u.usesysid,u.grosysid,g.usesysid,'UPDATE',false))
+UNION ALL
+select 1 WHERE aclcontains(c.defaclacl, makeaclitem(u.usesysid,u.grosysid,g.usesysid,'REFERENCES',false))
+UNION ALL
+select 1 WHERE aclcontains(c.defaclacl, makeaclitem(u.usesysid,u.grosysid,g.usesysid,'EXECUTE',false))) 
+UNION ALL
+--Default ACL grants with empty acl
+select sc.nspname,decode(c.defaclobjtype,'r','Tables','f','Functions'),
+'Default ACL '||decode(c.defaclnamespace,0,'User','Schema'),pg_get_userbyid(c.defacluser),null,
+decode(c.defaclobjtype,'r','Regrant privileges on tables to owner','f','Regrant privileges on Functions to owner and PUBLIC')
+from pg_default_acl c left join schemas sc on c.defaclnamespace=sc.oid
+where EXISTS (select 1 where defaclacl='{}'::aclitem[])
+) privs("schemaname","objname","objtype","objowner","grantor","grantee");